/*
 * Copyright 2020 Adobe. All rights reserved.
 * This file is licensed to you under the Apache License, Version 2.0 (the "License");
 * you may not use this file except in compliance with the License. You may obtain a copy
 * of the License at http://www.apache.org/licenses/LICENSE-2.0
 *
 * Unless required by applicable law or agreed to in writing, software distributed under
 * the License is distributed on an "AS IS" BASIS, WITHOUT WARRANTIES OR REPRESENTATIONS
 * OF ANY KIND, either express or implied. See the License for the specific language
 * governing permissions and limitations under the License.
 */
@import url('reset.css');

:root {
  /* nav height */
  --nav-height: 64px;
}

body {
  display: none;
<<<<<<< HEAD
  margin: 0;
  background-color: var(--background-color);
  color: var(--text-color);
  font-family: var(--body-font-family);
  font-size: var(--body-font-size-m);
  line-height: 1.6;
  font-size: .875rem;
=======
>>>>>>> 1b29e4b7
}

body.appear {
  display: block;
}

header {
  height: var(--nav-height);
}

header .header,
footer .footer {
  visibility: hidden;

  &[data-block-status="loaded"] {
    visibility: visible;
  }
}
<<<<<<< HEAD

/* section metadata */
/* main .section.light,
main .section.highlight {
  background-color: var(--light-color);
  margin: 0;
  padding: 40px 0;
} */

.section {
  &.highlight {
    padding: 3em 15px;
    margin-bottom: 1.5em;
    text-align: center;

    & .default-content-wrapper {
      margin: 0 auto;
      max-width: 1400px;
      padding-inline: 0;

      > *:last-child {
        margin-bottom: 0;
      }
    }

    h2 {
      font-size: 1.625rem;
      font-style: italic;
      margin: 0;
    }

    p {
      font-size: 0.875rem;
      margin: 0 0 1.5em;
    }

    a {
      text-decoration: underline;
    }

    ul {
      padding-left: 0;
      margin: 0 0 1.5em;
      list-style-position: inside;
    }

    picture {
      display: block;
      text-align: center;
    }

    @media (min-width: 48em) {
      margin-bottom: 3em;
      padding-inline: 20px;
    }

    @media (min-width: 64em) {
      text-align: left;
    }

    &.background-blue {
      background: #388ce1;
      color: rgb(255 255 255 / 80%);

      h2 {
        color: #fff;
      }

      a {
        color: #fff;
      }
    }
  }
}
=======
 
>>>>>>> 1b29e4b7
<|MERGE_RESOLUTION|>--- conflicted
+++ resolved
@@ -18,16 +18,7 @@
 
 body {
   display: none;
-<<<<<<< HEAD
-  margin: 0;
-  background-color: var(--background-color);
-  color: var(--text-color);
-  font-family: var(--body-font-family);
-  font-size: var(--body-font-size-m);
-  line-height: 1.6;
   font-size: .875rem;
-=======
->>>>>>> 1b29e4b7
 }
 
 body.appear {
@@ -46,15 +37,6 @@
     visibility: visible;
   }
 }
-<<<<<<< HEAD
-
-/* section metadata */
-/* main .section.light,
-main .section.highlight {
-  background-color: var(--light-color);
-  margin: 0;
-  padding: 40px 0;
-} */
 
 .section {
   &.highlight {
@@ -120,7 +102,4 @@
       }
     }
   }
-}
-=======
- 
->>>>>>> 1b29e4b7
+}